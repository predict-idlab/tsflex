"""
Withholds a (rather) fast implementation of an **index-based** strided rolling window.

.. TODO::

    Look into the implementation of a new func-input-data-type that is a
    Tuple[index, values]. This should be multitudes faster than using the
    series-datatype and the user can still leverage the index-awareness of the values.

"""

from __future__ import annotations

__author__ = "Jonas Van Der Donckt, Jeroen Van Der Donckt"

import time
import warnings
from abc import ABC, abstractmethod
from collections import namedtuple
from typing import Union, List, Tuple, Optional, TypeVar

import numpy as np
import pandas as pd

from ..function_wrapper import FuncWrapper
from ..logger import logger
from ..utils import _determine_bounds
from ...utils.data import SUPPORTED_STROLL_TYPES, to_series_list, to_list, merge_sorted
from ...utils.attribute_parsing import DataType, AttributeParser
from ...utils.time import timedelta_to_str

# Declare a type variable
T = TypeVar("T")


class StridedRolling(ABC):
    """Custom time-based sliding window with stride.

    Parameters
    ----------
    data : Union[pd.Series, pd.DataFrame]
        ``pd.Series`` or ``pd.DataFrame`` to slide over, the index must be either
        numeric or a ``pd.DatetimeIndex``.
    window : Union[float, pd.Timedelta]
        Either an int, float, or ``pd.Timedelta``, representing the sliding window size
        in terms of the index (in case of a int or float) or the sliding window duration
        (in case of ``pd.Timedelta``).
    strides : List[Union[float, pd.Timedelta]]
        Either a list of int, float, or ``pd.Timedelta``, representing the stride sizes
        in terms of the index (in case of a int or float) or the stride duration (in
        case of ``pd.Timedelta``).
    setpoints: np.ndarray, optional
        The setpoints to use for the sliding window. If not provided, the setpoints
        will be computed from the data using the passed ``strides``. By default None.
    start_idx: Union[float, pd.Timestamp], optional
        The start-index which will be used for each series passed to `data`. This is
        especially useful if multiple `StridedRolling` instances are created and the
        user want to ensure same (start-)indexes for each of them.
    end_idx: Union[float, pd.Timestamp], optional
        The end-index which will be used as sliding end-limit for each series passed to
        `data`.
    func_data_type: Union[np.array, pd.Series], optional
        The data type of the stroll (either np.array or pd.Series), by default np.array.
        <br>
        .. Note::
            Make sure to only set this argument to pd.Series when this is really
            required, since pd.Series strided-rolling is significantly less efficient.
            For a np.array it is possible to create very efficient views, but there is no
            such thing as a pd.Series view. Thus, for each stroll, a new series is created.
    window_idx : str, optional
        The window's index position which will be used as index for the
        feature_window aggregation. Must be either of: `["begin", "middle", "end"]`, by
        default "end".
    include_final_window: bool, optional
        Whether the final (possibly incomplete) window should be included in the
        strided-window segmentation, by default False.

        .. Note::
            The remarks below apply when `include_final_window` is set to True.
            The user should be aware that the last window *might* be incomplete, i.e.;

            - when equally sampled, the last window *might* be smaller than the
              the other windows.
            - when not equally sampled, the last window *might* not include all the
                data points (as the begin-time + window-size comes after the last data
                point).

            Note, that when equally sampled, the last window *will* be a full window
            when:

            - the stride is the sampling rate of the data (or stride = 1 for
              sample-based configurations).<br>
              **Remark**: that when `include_final_window` is set to False, the last
              window (which is a full) window will not be included!
            - *(len * sampling_rate - window_size) % stride = 0*. Remark that the above
              case is a base case of this.
    approve_sparsity: bool, optional
        Bool indicating whether the user acknowledges that there may be sparsity (i.e.,
        irregularly sampled data), by default False.
        If False and sparsity is observed, a warning is raised.

    Notes
    -----
    * This instance withholds a **read-only**-view of the data its values.

    """

    # Class variables which are used by sub-classes
    win_str_type: DataType
    reset_series_index_b4_segmenting: bool = False

    # Create the named tuple
    _NumpySeriesContainer = namedtuple(
        "SeriesContainer", ["name", "values", "start_indexes", "end_indexes"]
    )

    def __init__(
        self,
        data: Union[pd.Series, pd.DataFrame, List[Union[pd.Series, pd.DataFrame]]],
        window: T,
        strides: List[T],  # TODO: is this optional?
        setpoints: Optional[np.ndarray] = None,
        start_idx: Optional[T] = None,
        end_idx: Optional[T] = None,
        func_data_type: Optional[Union[np.array, pd.Series]] = np.array,
        window_idx: Optional[str] = "end",
        include_final_window: bool = False,
        approve_sparsity: Optional[bool] = False,
    ):

        check_strides_list = [] if strides is None else strides
        assert AttributeParser.check_expected_type(
            [window] + check_strides_list, self.win_str_type
        )

        self.window = window
        self.strides = strides

        self.window_idx = window_idx
        self.include_final_window = include_final_window
        self.approve_sparsity = approve_sparsity

        assert func_data_type in SUPPORTED_STROLL_TYPES
        self.data_type = func_data_type

        # 0. Standardize the input
        series_list: List[pd.Series] = to_series_list(data)  # TODO: isn't it always a list of series?
        self.series_dtype = AttributeParser.determine_type(series_list)
        self.series_key: Tuple[str, ...] = tuple([str(s.name) for s in series_list])

        # 1. Determine the start index
        self.start, self.end = start_idx, end_idx
        if self.start is None or self.end is None:
            start, end = _determine_bounds("inner", series_list)

            # update self.start & self.end if it was not passed
            self.start = start if self.start is None else self.start
            self.end = end if self.end is None else self.end

        # Especially useful when the index dtype differs from the win-stride-dtype
        # e.g. -> performing a int-based stroll on time-indexed data
        # Note: this is very niche and thus requires advanced knowledge
        self._update_start_end_indices_to_stroll_type(series_list)  # TODO: kan weg als we timesequencestroll weglaten

        # Either use the passed setpoints or compute the start times of the segments
        if setpoints is not None:  # use the passed setpoints
            segment_start_idxs = setpoints
        else:  # compute the start times of the segments (based on the stride(s))
            segment_start_idxs = self._construct_start_idxs()

        if not len(segment_start_idxs):
            # warnings.warn("No segments found for the given data.", UserWarning)
            # If no segments were found -> set dtype to index dtype
            #   (this avoids ufunc 'add' error from numpy bcs of dtype mismatch)
            segment_start_idxs = segment_start_idxs.astype(series_list[0].index.dtype)

        # 2. Create a new-index which will be used for DataFrame reconstruction
        # Note: the index-name of the first passed series will be re-used as index-name
        self.index = self._get_output_index(series_list[0], segment_start_idxs)

        # 3. Construct the index ranges and store the series containers
        np_start_times = segment_start_idxs
        np_end_times = segment_start_idxs + self._get_np_value(self.window)
        self.series_containers = self._construct_series_containers(
            series_list, np_start_times, np_end_times
        )

        # 4. Check the sparsity assumption
        if not self.approve_sparsity and len(self.index):
            for container in self.series_containers:
                # Warn when min != max
                if np.ptp(container.end_indexes - container.start_indexes) != 0:
                    warnings.warn(
                        f"There are gaps in the sequence of the {container.name}"
                        f"-series!",
                        RuntimeWarning,
                    )

    def _get_np_start_idx_for_stride(self, stride) -> np.ndarray:       
        # ---------- Efficient numpy code -------
        np_start = self._get_np_value(self.start)
        np_stride = self._get_np_value(stride)

        # Compute the start times (these remain the same for each series)
        return np.arange(
            start=np_start,
            stop=np_start + self._calc_nb_feats_for_stride(stride)*np_stride,
            step=np_stride,
        )

    def _construct_start_idxs(self) -> np.ndarray:
        start_idxs = []
        for stride in self.strides:
            start_idxs += [self._get_np_start_idx_for_stride(stride)]
        return np.asarray(merge_sorted(start_idxs))  # merge sorted lists w/o duplicates

    def _calc_nb_feats_for_stride(self, stride) -> int:
        nb_feats = (self.end - self.start - self.window) // stride + 1
        # Add 1 if there is still some data after (including) the last window its
        # start index - this is only added when `include_last_window` is True.
        nb_feats += self.include_final_window * (self.start + stride * nb_feats <= self.end)
        return nb_feats

    def _get_window_offset(self) -> T:
        if self.window_idx == "end":
            return self.window
        elif self.window_idx == "middle":
            return self.window / 2
        elif self.window_idx == "begin":
            if isinstance(self.window, pd.Timedelta):
                return pd.Timedelta(seconds=0)
            return 0
        else:
            raise ValueError(
                f"window index {self.window_idx} must be either of: "
                "['end', 'middle', 'begin']"
            )

    def _get_output_index(self, series: pd.Series, start_idxs: np.ndarray) -> pd.Index:
        if start_idxs.dtype.type == np.datetime64:
            start_idxs = pd.to_datetime(start_idxs, unit="ns", utc=True).tz_convert(series.index.tz)
        return pd.Index(
            data=start_idxs + self._get_window_offset(),
            name=series.index.name,
            # dtype=series.index.dtype,  # TODO?
        )

    def _construct_series_containers(
        self, series_list, np_start_times, np_end_times
    ) -> List[StridedRolling._NumpySeriesContainer]:

        series_containers: List[StridedRolling._NumpySeriesContainer] = []
        for series in series_list:
            if not self.reset_series_index_b4_segmenting:
                np_idx_times = series.index.values
            else:
                np_idx_times = np.arange(len(series))

            series_name = series.name
            if self.data_type is np.array:
                # create a non-writeable view of the series
                series = series.values
                series.flags.writeable = False
            elif self.data_type is pd.Series:
                series.values.flags.writeable = False
                series.index.values.flags.writeable = False
            else:
                raise ValueError("unsupported datatype")

            series_containers.append(
                StridedRolling._NumpySeriesContainer(
                    name=series_name,
                    values=series,
                    # the slicing will be performed on [ t_start, t_end [
                    # TODO: this can maybe be optimized -> further look into this
                    # np_idx_times, np_start_times, & np_end_times are all sorted!
                    # as we assume & check that the time index is monotonically
                    # increasing & the latter 2 are created using `np.arange()`
                    start_indexes=np.searchsorted(np_idx_times, np_start_times, "left"),
                    end_indexes=np.searchsorted(np_idx_times, np_end_times, "left"),
                )
            )
        return series_containers

    def apply_func(self, func: FuncWrapper) -> pd.DataFrame:
        """Apply a function to the segmented series.

        Parameters
        ----------
        func : FuncWrapper
            The Callable wrapped function which will be applied.

        Returns
        -------
        pd.DataFrame
            The merged output of the function applied to every column in a
            new DataFrame. The DataFrame's column-names have the format:
                `<series_col_name(s)>_<feature_name>__w=<window>`.

        Raises
        ------
        ValueError
            If the passed ``func`` tries to adjust the data its read-only view.

        Notes
        -----
        * If ``func`` is only a callable argument, with no additional logic, this
          will only work for a one-to-one mapping, i.e., no multiple feature-output
          columns are supported for this case!<br>
        * If you want to calculate one-to-many, ``func`` should be
          a ``FuncWrapper`` instance and explicitly use
          the ``output_names`` attributes of its constructor.

        """
        feat_names = func.output_names

        t_start = time.time()

        # --- Future work ---
        # would be nice if we could optimize this double for loop with something
        # more vectorized
        #
        # As for now we use a map to apply the function (as this evaluates its
        # expression only once, whereas a list comprehension evaluates its expression
        # every time).
        # See more why: https://stackoverflow.com/a/59838723
        out: np.array = None
        if func.vectorized:
            # Vectorized function execution

            ## IMPL 1
            ## Results in a high memory peak as a new np.array is created (and thus no
            ## view is being used)
            # out = np.asarray(
            #         func(
            #             *[
            #                 np.array([
            #                     sc.values[sc.start_indexes[idx]: sc.end_indexes[idx]]
            #                     for idx in range(len(self.index))
            #                 ])
            #                 for sc in self.series_containers
            #             ],
            #         )
            #     )

            ## IMPL 2
            ## Is a good implementation (equivalent to the one below), will also fail in
            ## the same cases, but it does not perform clear assertions (with their
            ## accompanied clear messages).
            # out = np.asarray(
            #     func(
            #         *[
            #             _sliding_strided_window_1d(sc.values, self.window, self.stride)
            #             for sc in self.series_containers
            #         ],
            #     )
            # )

            views = []
            for sc in self.series_containers:
                if len(sc.start_indexes) == 0:
                    # There are no feature windows  -> return empty array (see below)
                    views = []
                    break
                elif len(sc.start_indexes) == 1:
                    # There is only 1 feature window (bc no steps in the sliding window)
                    views.append(
                        np.expand_dims(
                            sc.values[sc.start_indexes[0]: sc.end_indexes[0]],
                            axis=0,
                        )
                    )
                else:
                    # There are >1 feature windows (bc >=1 steps in the sliding window)
                    windows = sc.end_indexes - sc.start_indexes
                    strides = sc.start_indexes[1:] - sc.start_indexes[:-1]
                    assert np.all(
                        windows == windows[0]
                    ), "Vectorized functions require same number of samples in each segmented window!"
                    assert np.all(
                        strides == strides[0]
                    ), "Vectorized functions require same number of samples as stride!"
                    views.append(
                        _sliding_strided_window_1d(sc.values, windows[0], strides[0], len(self.index))
                    )

            # Assign empty array as output when there is no view to apply the vectorized
            # function on (this is the case when there is at least for one series no
            # feature windows)
            out = func(*views) if len(views) >= 1 else np.array([])

            out_type = type(out)
            out = np.asarray(out)
            # When multiple outputs are returned (= tuple) they should be transposed
            # when combining into an array
            out = out.T if out_type is tuple else out

        else:
            # Sequential function execution (default)
            out = np.array(
                list(
                    map(
                        func,
                        *[
                            [
                                sc.values[sc.start_indexes[idx] : sc.end_indexes[idx]]
                                for idx in range(len(self.index))
                            ]
                            for sc in self.series_containers
                        ],
                    )
                )
            )

        # Check if the function output is valid.
        # This assertion will be raised when e.g. np.max is applied vectorized without
        # specifying axis=1.
        assert out.ndim > 0, "Vectorized function returned only 1 (non-array) value!"

        # Aggregate function output in a dictionary
        feat_out = {}
        if out.ndim == 1 and not len(out):
            # When there are no features calculated (due to no feature windows)
            assert not len(self.index)
            for f_name in feat_names:
                feat_out[self._create_feat_col_name(f_name)] = None  # Will be discarded (bc no index)
        elif out.ndim == 1 or (out.ndim == 2 and out.shape[1] == 1):
            assert len(feat_names) == 1, f"Func {func} returned more than 1 output!"
            feat_out[self._create_feat_col_name(feat_names[0])] = out.flatten()
        else:
            assert out.ndim == 2 and out.shape[1] > 1
            assert (
                len(feat_names) == out.shape[1]
            ), f"Func {func} returned incorrect number of outputs ({out.shape[1]})!"
            for col_idx in range(out.shape[1]):
                feat_out[self._create_feat_col_name(feat_names[col_idx])] = out[
                    :, col_idx
                ]

        elapsed = time.time() - t_start
        logger.info(
            f"Finished function [{func.func.__name__}] on "
            f"{[self.series_key]} with window-stride "
            f"[{self.window}, {self.strides}] in [{elapsed} seconds]!"
        )

        return pd.DataFrame(index=self.index, data=feat_out)

    def _update_start_end_indices_to_stroll_type(self, series_list: List[pd.Series]):
        pass

    # ----------------------------- OVERRIDE THESE METHODS -----------------------------
    @abstractmethod
    def _get_np_value(val):
        raise NotImplementedError

    @abstractmethod
    def _create_feat_col_name(self, feat_name: str) -> str:
        raise NotImplementedError


class SequenceStridedRolling(StridedRolling):
    def __init__(
        self,
        data: Union[pd.Series, pd.DataFrame, List[Union[pd.Series, pd.DataFrame]]],
        window: float,
        strides: List[float],
        *args,
        **kwargs,
    ):
        self.win_str_type = DataType.SEQUENCE
<<<<<<< HEAD
        super().__init__(data, window, strides, *args, **kwargs)
=======
        super().__init__(data, window, stride, *args, **kwargs)

    # ------------------------------ Overridden methods ------------------------------
    def _construct_output_index(self, series: pd.Series) -> pd.Index:
        window_offset = self._get_window_offset(self.window)
        # Calculate the number of sliding window steps
        # This calculation does not uses half-open bounds (and thus may miss one full
        #  window when a pd.RangeIndex is used) -> you can force to include this window
        # by setting `include_final_window` True.
        nb_feats = (self.end - self.start - self.window) // self.stride + 1
        # Add 1 if there is still some data after (including) the last window its start
        # index - this is only added when `include_last_window` is True.
        nb_feats += self.include_final_window * (self.start + self.stride * nb_feats <= self.end)
        return pd.Index(
            data=np.arange(
                start=self.start + window_offset,
                stop=self.start + window_offset + nb_feats * self.stride,
                step=self.stride,
            ),
            name=series.index.name,
        )
>>>>>>> ea6b59ee

    def _get_np_value(self, val) -> float:
        # The sequence values are already of numpy compatible type
        return val

    def _create_feat_col_name(self, feat_name: str) -> str:
        # TODO -> this is not that loosely coupled if we want somewhere else in the code
        # to also reproduce col-name construction
        # TODO: UPDATE THE REDUCE METHOD
        win_str = f"w={self.window}"
        return f"{'|'.join(self.series_key)}__{feat_name}__{win_str}"


class TimeStridedRolling(StridedRolling):
    def __init__(
        self,
        data: Union[pd.Series, pd.DataFrame, List[Union[pd.Series, pd.DataFrame]]],
        window: pd.Timedelta,
        strides: List[pd.Timedelta],
        *args,
        **kwargs,
    ):
        self.win_str_type = DataType.TIME
        # TODO: do we check that each series has the same tz?
        super().__init__(data, window, strides, *args, **kwargs)

    # ---------------------------- Overridden methods ------------------------------
    def _get_np_value(self, val):
        # Convert everything to int64
        if isinstance(val, pd.Timestamp):
            return val.to_datetime64()
        elif isinstance(val, pd.Timedelta):
            return val.to_timedelta64()
        raise ValueError(f"Unsupported value type: {type(val)}")

    # TODO: how bad is it that we don't have freq information anymore?
    # def _construct_output_index(self, series: pd.Series) -> pd.DatetimeIndex:
    # ...

    def _create_feat_col_name(self, feat_name: str) -> str:
        # Convert win to time-string if available :)
        win_str = f"w={timedelta_to_str(self.window)}"
        return f"{'|'.join(self.series_key)}__{feat_name}__{win_str}"


class TimeIndexSampleStridedRolling(SequenceStridedRolling):
    # TODO: decide what to do with this class
    def __init__(
        self,
        data: Union[pd.Series, pd.DataFrame, List[Union[pd.Series, pd.DataFrame]]],
        window: int,
        strides: List[int],
        *args,
        **kwargs,
    ):
        """
        .. Warning::
            When `data` consists of multiple independently sampled series
            (e.g. feature functions which take multiple series as input),
            The time-**index of each series**: \n
            - must _roughly_ **share** the same **sample frequency**.
            - will be first time-aligned before transitioning to sample-segmentation by
              using the inner bounds

        """
        # We want to reset the index as its type differs from the passed win-stride
        # configs
        self.reset_series_index_b4_segmenting = True

        series_list = to_series_list(data)
        if isinstance(data, list) and len(data) > 1:
            # Slice data into its inner range so that the start position
            # is aligned (when we will use sample-based methodologies)
            start, end = _determine_bounds("inner", series_list)
            series_list = [s[start:end] for s in series_list]
            kwargs.update({"start_idx": start, "end_idx": end})

        # pass the sliced series list instead of data
        super().__init__(series_list, window, strides, *args, **kwargs)

        assert self.series_dtype == DataType.TIME

        # we want to assure that the window-stride arguments are integers (samples)
        assert all(isinstance(p, int) for p in [self.window] + self.strides)

    # ---------------------------- Overridden methods ------------------------------
    def _update_start_end_indices_to_stroll_type(self, series_list: List[pd.Series]):
        # update the start and end times to the sequence datatype
        self.start, self.end = np.searchsorted(
            series_list[0].index.values,
            [self.start.to_datetime64(), self.end.to_datetime64()],
            "left",
        )

    def _construct_output_index(self, series: pd.Series) -> pd.DatetimeIndex:
        window_offset = int(self._get_window_offset(self.window))
        assert all(isinstance(p, np.int64) for p in [self.start, self.end])

        # Note: so we have one or multiple time-indexed series on which we specified a
        # sample based window-stride configuration -> assumptions we make
        # * if we have  multiple series as input for a feature-functions
        #  -> we assume the time-indexes are (roughly) the same for each series

        # bool which indicates whether the `end` lies on the boundary
        # and as arange does not include the right boundary -> use it to enlarge `stop`
        boundary = (self.end - self.start - self.window) % self.stride == 0
        return series.iloc[
            np.arange(
                start=int(window_offset),
                stop=self.end - self.window + window_offset + self.stride * boundary,
                step=self.stride,
            )
        ].index

    def _construct_start_end_times(self) -> Tuple[np.ndarray, np.ndarray]:
        # ---------- Efficient numpy code -------
        # 1. Precompute the start & end times (these remain the same for each series)
        # note: this if equivalent to:
        #   if `window` == 'begin":
        #       start_times = self.index.values
        np_start_times = np.arange(
            start=self.start,
            stop=self.start + (len(self.index) * self.stride),
            step=self.stride,
            dtype=np.int64,  # the only thing that is changed w.r.t. the Superclass
        )
        np_end_times = np_start_times + self.window
        return np_start_times, np_end_times


def _sliding_strided_window_1d(data: np.ndarray, window: int, step: int, nb_segments: int):
    """View based sliding strided-window for 1-dimensional data.

    Parameters
    ----------
    data: np.array
        The 1-dimensional series to slide over.
    window: int
        The window size, in number of samples.
    step: int
        The step size (i.e., the stride), in number of samples.
    nb_segments: int
        The number of sliding window steps, this is equal to the number of feature
        windows.

    Returns
    -------
    nd.array
        A view of the sliding strided window of the data.

    """
    # window and step in samples
    assert data.ndim == 1, "data must be 1 dimensional"

    if isinstance(window, float):
        assert window.is_integer(), "window must be an int!"
        window = int(window)
    if isinstance(step, float):
        assert step.is_integer(), "step must be an int!"
        step = int(step)

    assert (step >= 1) & (window < len(data))

    shape = [
        nb_segments,
        window,
    ]

    strides = [
        data.strides[0] * step,
        data.strides[0],
    ]

    return np.lib.stride_tricks.as_strided(
        data, shape=shape, strides=strides#, writeable=False
    )<|MERGE_RESOLUTION|>--- conflicted
+++ resolved
@@ -469,31 +469,7 @@
         **kwargs,
     ):
         self.win_str_type = DataType.SEQUENCE
-<<<<<<< HEAD
         super().__init__(data, window, strides, *args, **kwargs)
-=======
-        super().__init__(data, window, stride, *args, **kwargs)
-
-    # ------------------------------ Overridden methods ------------------------------
-    def _construct_output_index(self, series: pd.Series) -> pd.Index:
-        window_offset = self._get_window_offset(self.window)
-        # Calculate the number of sliding window steps
-        # This calculation does not uses half-open bounds (and thus may miss one full
-        #  window when a pd.RangeIndex is used) -> you can force to include this window
-        # by setting `include_final_window` True.
-        nb_feats = (self.end - self.start - self.window) // self.stride + 1
-        # Add 1 if there is still some data after (including) the last window its start
-        # index - this is only added when `include_last_window` is True.
-        nb_feats += self.include_final_window * (self.start + self.stride * nb_feats <= self.end)
-        return pd.Index(
-            data=np.arange(
-                start=self.start + window_offset,
-                stop=self.start + window_offset + nb_feats * self.stride,
-                step=self.stride,
-            ),
-            name=series.index.name,
-        )
->>>>>>> ea6b59ee
 
     def _get_np_value(self, val) -> float:
         # The sequence values are already of numpy compatible type
