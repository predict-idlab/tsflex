--- conflicted
+++ resolved
@@ -330,15 +330,9 @@
             feature_window aggregation. Must be either of: `["begin", "middle", "end"]`.
             by default "end". All features in this collection will use the same
             window_idx.
-<<<<<<< HEAD
-            .. Note::
-                `window_idx` end  results in using the end idx of the window as ...
-=======
 
             ..Note::
                 `window_idx`="end" results in using the end idx of the window as ... TODO finish
-
->>>>>>> ea6b59ee
         include_final_window : bool, optional
             Whether the final (possibly incomplete) window should be included in the
             strided-window segmentation, by default False.
@@ -389,11 +383,7 @@
             If n_jobs is either 0 or 1, the code will be executed sequentially without
             creating a process pool. This is very useful when debugging, as the stack
             trace will be more comprehensible.
-<<<<<<< HEAD
-            .. Note:
-=======
-            .. note::
->>>>>>> ea6b59ee
+            .. note:
                 Multiprocessed execution is not supported on Windows. Even when,
                 `n_jobs` is set > 1, the feature extraction will still be executed
                 sequentially.
@@ -462,11 +452,7 @@
             if s.name in self.get_required_series():
                 series_dict[str(s.name)] = s
 
-<<<<<<< HEAD
         # Determine the bounds of the series dict items and slice on them
-=======
-        # determine the bounds of the series dict items and slice on them
->>>>>>> ea6b59ee
         start, end = _determine_bounds(bound_method, list(series_dict.values()))
         series_dict = {
             n: s.loc[s.index.dtype.type(start) : s.index.dtype.type(end)]  # TODO: check memory efficiency of ths
