--- conflicted
+++ resolved
@@ -2,10 +2,7 @@
 
 __author__ = "Vic Degraeve, Jonas Van Der Donckt, Jeroen Van Der Donckt, Emiel Deprost"
 
-<<<<<<< HEAD
-=======
 import time
->>>>>>> c0c3fc09
 from typing import Callable, Union, Dict
 
 import numpy as np
